--- conflicted
+++ resolved
@@ -354,13 +354,8 @@
         if(!local_pair(connection, userName)) {
             return false;
         }
-<<<<<<< HEAD
     } else if (pi->getModes().count(IAM::PairingMode::PASSWORD)) {
         if (!password_pair(connection, userName)) {
-=======
-    } else if (pi->Modes.count(PairingMode::PASSWORD)) {
-        if (!password_pair_password(connection, userName, pairingPassword)) {
->>>>>>> 3e61a90c
             return false;
         }
     } else if (pi->getModes().count(IAM::PairingMode::BUTTON)) {
@@ -372,21 +367,8 @@
         return false;
     }
 
-<<<<<<< HEAD
+
     return write_config(connection);
-=======
-    // test that pairing succeeded and get missing settings for the client.
-    auto user = IAM::get_me(connection);
-    if (!user) {
-        std::cerr << "Pairing failed" << std::endl;
-        return false;
-    }
-
-    Device.DeviceFingerprint = connection->getDeviceFingerprintFullHex();
-    Device.ServerConnectToken = user->getServerConnectToken();
-    
-    return write_config(Device);
->>>>>>> 3e61a90c
 }
 
 bool direct_pair(std::shared_ptr<nabto::client::Context> Context, const std::string& userName, const std::string& host)
@@ -459,20 +441,7 @@
         return false;
     }
 
-<<<<<<< HEAD
     return write_config(connection, host);
-=======
-    // test that pairing succeeded and get missing settings for the client.
-    auto user = IAM::get_me(connection);
-    if (!user) {
-        std::cerr << "Pairing failed" << std::endl;
-        return false;
-    }
-    Device.DeviceFingerprint = connection->getDeviceFingerprintFullHex();
-    Device.ServerConnectToken = user->getServerConnectToken();
-    
-    return write_config(Device);
->>>>>>> 3e61a90c
 }
 
 bool write_config(std::shared_ptr<nabto::client::Connection> connection, const std::string& host)
